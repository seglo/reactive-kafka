--- conflicted
+++ resolved
@@ -88,19 +88,8 @@
                 transactionalId,
                 idleTimeout = 10.seconds,
                 maxPartitions = sourcePartitions,
-<<<<<<< HEAD
                 restartAfter = Some(restartAfter),
                 maxRestarts = Some(maxRestarts)
-              )
-                .recover {
-                  case e: TimeoutException =>
-                    if (completedWithTimeout.incrementAndGet() > 10)
-                      "no more messages to copy"
-                    else
-                      throw new Error("Continue restarting copy stream")
-                }
-=======
-                restartAfter = Some(restartAfter)
               ).recover {
                 case e: TimeoutException =>
                   if (completedWithTimeout.incrementAndGet() > 10)
@@ -108,7 +97,6 @@
                   else
                     throw new Error("Continue restarting copy stream")
               }
->>>>>>> d557ca86
             }
           )
           .viaMat(KillSwitches.single)(Keep.right)
